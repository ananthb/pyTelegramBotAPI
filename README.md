--- conflicted
+++ resolved
@@ -591,10 +591,7 @@
 * [MusicQuiz_bot](https://t.me/MusicQuiz_bot) by [Etoneja](https://github.com/Etoneja) - Listen to audiosamles and try to name the performer of the song.
 * [Bot-Telegram-Shodan ](https://github.com/rubenleon/Bot-Telegram-Shodan) by [rubenleon](https://github.com/rubenleon)
 * [MandangoBot](https://t.me/MandangoBot) by @Alvaricias - Bot for managing Marvel Strike Force alliances (only in spanish, atm).
-<<<<<<< HEAD
 * [ManjaroBot](https://t.me/ManjaroBot) by [@NeoRanger](https://github.com/neoranger) - Bot for Manjaro Linux Spanish group with a lot of info for Manjaro Newbies.
-
-=======
 * [VigoBusTelegramBot](https://t.me/vigobusbot) ([GitHub](https://github.com/Pythoneiro/VigoBus-TelegramBot)) - Bot that provides buses coming to a certain stop and their remaining time for the city of Vigo (Galicia - Spain)
 * [kaishnik-bot](https://t.me/kaishnik_bot) ([source](https://github.com/airatk/kaishnik-bot)) by *airatk* - bot which shows all the necessary information to KNTRU-KAI students.
 * [Creation Date](https://t.me/creationdatebot) by @karipov - interpolates account creation dates based on telegram given ID’s
@@ -602,6 +599,5 @@
 * [kboardbot](https://t.me/kboardbot) by [kor0p](https://github.com/kor0p) - inline switches keyboard layout (English, Hebrew, Ukrainian, Russian).  
 * [Robbie](https://t.me/romdeliverybot) ([source](https://github.com/FacuM/romdeliverybot_support)) by @FacuM - Support Telegram bot for developers and maintainers.
 * [AsadovBot](https://t.me/asadov_bot) ([source])(https://github.com/desexcile/BotApi)) by @DesExcile - Сatalog of poems by Eduard Asadov.
->>>>>>> 151880f3
 
 Want to have your bot listed here? Send a Telegram message to @eternnoir or @pevdh.