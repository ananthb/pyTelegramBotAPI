--- conflicted
+++ resolved
@@ -1294,15 +1294,13 @@
                     new_messages.pop(i)  # removing message that detects with next_step_handler
                     was_poped = True
                 self.next_step_handlers.pop(chat_id, None)
-<<<<<<< HEAD
                 new_messages.pop(i)  # removing message that detects with next_step_handler
                 if self.next_step_saver is not None:
                     self.next_step_saver.start_save_timer()
             i += 1
-=======
+
             if (not was_poped):
                 i += 1
->>>>>>> 8bc5b744
 
 
     @staticmethod
@@ -1495,35 +1493,33 @@
     def __init__(self, *args, **kwargs):
         TeleBot.__init__(self, *args, **kwargs)
 
-<<<<<<< HEAD
-    @util.async()
+    @util.async_dec()
     def enable_save_next_step_handlers(self, delay=120, filename="./.handler-saves/step.save", del_file_after_loading=True):
         return TeleBot.enable_save_next_step_handlers(self, delay, filename, del_file_after_loading)
 
-    @util.async()
+    @util.async_dec()
     def enable_save_reply_handlers(self, delay=120, filename="./.handler-saves/reply.save", del_file_after_loading=True):
         return TeleBot.enable_save_reply_handlers(self, delay, filename, del_file_after_loading)
 
-    @util.async()
+    @util.async_dec()
     def disable_save_next_step_handlers(self):
         return TeleBot.disable_save_next_step_handlers(self)
 
-    @util.async()
+    @util.async_dec()
     def disable_save_reply_handlers(self):
         return TeleBot.enable_save_reply_handlers(self)
 
-    @util.async()
+    @util.async_dec()
     def load_next_step_handlers(self, filename="./.handler-saves/step.save"):
         return TeleBot.load_next_step_handlers(self, filename)
 
-    @util.async()
+    @util.async_dec()
     def load_reply_handlers(self, filename="./.handler-saves/reply.save"):
         return TeleBot.load_reply_handlers(self, filename)
 
-    @util.async()
-=======
-    @util.async_dec()
->>>>>>> 8bc5b744
+    @util.async_dec()
+
+    @util.async_dec()
     def get_me(self):
         return TeleBot.get_me(self)
 
